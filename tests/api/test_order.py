--- conflicted
+++ resolved
@@ -19,12 +19,7 @@
 from saleor.payment import CustomPaymentChoices
 from saleor.payment.models import Payment
 from saleor.shipping.models import ShippingMethod
-<<<<<<< HEAD
 from tests.api.utils import assert_read_only_mode, get_graphql_content
-=======
-
-from .utils import assert_no_permission
->>>>>>> 1f3434bd
 
 
 def test_orderline_query(
@@ -296,21 +291,7 @@
         'voucher': voucher_id}
     response = staff_api_client.post_graphql(
         query, variables, permissions=[permission_manage_orders])
-<<<<<<< HEAD
-    assert_read_only_mode(response)
-=======
-    content = get_graphql_content(response)
-    assert not content['data']['draftOrderCreate']['errors']
-    data = content['data']['draftOrderCreate']['order']
-    assert data['status'] == OrderStatus.DRAFT.upper()
-    assert data['voucher']['code'] == voucher.code
-
-    order = Order.objects.first()
-    assert order.user == customer_user
-    assert order.billing_address == customer_user.default_billing_address
-    assert order.shipping_method == shipping_method
-    assert order.shipping_address.first_name == graphql_address_data['firstName']
->>>>>>> 1f3434bd
+    assert_read_only_mode(response)
 
 
 def test_draft_order_update(
@@ -657,22 +638,7 @@
         'id': order_id, 'email': email, 'address': graphql_address_data}
     response = staff_api_client.post_graphql(
         query, variables, permissions=[permission_manage_orders])
-<<<<<<< HEAD
-    assert_read_only_mode(response)
-=======
-    content = get_graphql_content(response)
-    assert not content['data']['orderUpdate']['errors']
-    data = content['data']['orderUpdate']['order']
-    assert data['userEmail'] == email
-
-    order.refresh_from_db()
-    order.shipping_address.refresh_from_db()
-    order.billing_address.refresh_from_db()
-    assert order.shipping_address.first_name == graphql_address_data['firstName']
-    assert order.billing_address.last_name == graphql_address_data['lastName']
-    assert order.user_email == email
-    assert order.user is None
->>>>>>> 1f3434bd
+    assert_read_only_mode(response)
 
 
 def test_order_update_anonymous_user_no_user_email(
@@ -683,12 +649,7 @@
     order.save()
     query = """
             mutation orderUpdate(
-<<<<<<< HEAD
-            $id: ID!, $first_name: String, $last_name: String,
-            $country_code: String) {
-=======
             $id: ID!, $address: AddressInput) {
->>>>>>> 1f3434bd
                 orderUpdate(
                     id: $id, input: {
                         shippingAddress: $address,
@@ -710,20 +671,7 @@
     response = staff_api_client.post_graphql(
         query, variables, permissions=[permission_manage_orders])
     content = get_graphql_content(response)
-<<<<<<< HEAD
-    assert_read_only_mode(response)
-=======
-    assert 'errors' in content['data']['orderUpdate']
-    assert content['data']['orderUpdate']['errors'][0] == {
-        'field': 'userEmail',
-        'message': 'User_email field is null while order was created by '
-                   'anonymous user'}
-
-    order.shipping_address.refresh_from_db()
-    order.billing_address.refresh_from_db()
-    assert order.shipping_address.first_name != first_name
-    assert order.billing_address.last_name != last_name
->>>>>>> 1f3434bd
+    assert_read_only_mode(response)
 
 
 def test_order_update_user_email_existing_user(
@@ -755,22 +703,7 @@
         'id': order_id, 'address': graphql_address_data, 'email': email}
     response = staff_api_client.post_graphql(
         query, variables, permissions=[permission_manage_orders])
-<<<<<<< HEAD
-    assert_read_only_mode(response)
-=======
-    content = get_graphql_content(response)
-    assert not content['data']['orderUpdate']['errors']
-    data = content['data']['orderUpdate']['order']
-    assert data['userEmail'] == email
-
-    order.refresh_from_db()
-    order.shipping_address.refresh_from_db()
-    order.billing_address.refresh_from_db()
-    assert order.shipping_address.first_name == graphql_address_data['firstName']
-    assert order.billing_address.last_name == graphql_address_data['lastName']
-    assert order.user_email == email
-    assert order.user == customer_user
->>>>>>> 1f3434bd
+    assert_read_only_mode(response)
 
 
 def test_order_add_note(
@@ -863,29 +796,7 @@
     variables = {'id': order_id, 'amount': amount}
     response = staff_api_client.post_graphql(
         query, variables, permissions=[permission_manage_orders])
-<<<<<<< HEAD
-    assert_read_only_mode(response)
-=======
-    content = get_graphql_content(response)
-    data = content['data']['orderCapture']['order']
-    order.refresh_from_db()
-    assert data['paymentStatus'] == PaymentChargeStatusEnum.CHARGED.name
-    assert data['isPaid']
-    assert data['totalCaptured']['amount'] == float(amount)
-
-    event_order_paid = order.events.first()
-    assert event_order_paid.type == OrderEvents.ORDER_FULLY_PAID.value
-    assert event_order_paid.user is None
-
-    event_email_sent, event_captured = list(order.events.all())[-2:]
-    assert event_email_sent.user is None
-    assert event_email_sent.parameters == {
-        'email': order.user_email,
-        'email_type': OrderEventsEmails.PAYMENT.value}
-    assert event_captured.type == OrderEvents.PAYMENT_CAPTURED.value
-    assert event_captured.user == staff_user
-    assert event_captured.parameters == {'amount': str(amount)}
->>>>>>> 1f3434bd
+    assert_read_only_mode(response)
 
 
 def test_paid_order_mark_as_paid(
@@ -954,16 +865,7 @@
     variables = {'id': order_id}
     response = staff_api_client.post_graphql(
         query, variables, permissions=[permission_manage_orders])
-<<<<<<< HEAD
-    assert_read_only_mode(response)
-=======
-    content = get_graphql_content(response)
-    data = content['data']['orderVoid']['order']
-    assert data['paymentStatus'] == PaymentChargeStatusEnum.NOT_CHARGED.name
-    event_payment_voided = order.events.last()
-    assert event_payment_voided.type == OrderEvents.PAYMENT_VOIDED.value
-    assert event_payment_voided.user == staff_user
->>>>>>> 1f3434bd
+    assert_read_only_mode(response)
 
 
 def test_order_refund(
@@ -986,20 +888,7 @@
     variables = {'id': order_id, 'amount': amount}
     response = staff_api_client.post_graphql(
         query, variables, permissions=[permission_manage_orders])
-<<<<<<< HEAD
-    assert_read_only_mode(response)
-=======
-    content = get_graphql_content(response)
-    data = content['data']['orderRefund']['order']
-    order.refresh_from_db()
-    assert data['status'] == order.status.upper()
-    assert data['paymentStatus'] == PaymentChargeStatusEnum.FULLY_REFUNDED.name
-    assert data['isPaid'] == False
-
-    order_event = order.events.last()
-    assert order_event.parameters['amount'] == str(amount)
-    assert order_event.type == OrderEvents.PAYMENT_REFUNDED.value
->>>>>>> 1f3434bd
+    assert_read_only_mode(response)
 
 
 def test_clean_order_void_payment():
@@ -1146,37 +1035,4 @@
     variables = {'order': order_id, 'shippingMethod': method_id}
     response = staff_api_client.post_graphql(
         query, variables, permissions=[permission_manage_orders])
-<<<<<<< HEAD
-    assert_read_only_mode(response)
-=======
-    content = get_graphql_content(response)
-    data = content['data']['orderUpdateShipping']
-    assert data['errors'][0]['field'] == 'shippingMethod'
-    assert data['errors'][0]['message'] == (
-        'Shipping method cannot be used with this order.')
-
-
-def test_orders_total(
-        staff_api_client, permission_manage_orders, order_with_lines):
-    query = """
-    query Orders($period: ReportingPeriod) {
-        ordersTotal(period: $period) {
-            gross {
-                amount
-                currency
-            }
-            net {
-                currency
-                amount
-            }
-        }
-    }
-    """
-    variables = {'period': ReportingPeriod.TODAY.name}
-    response = staff_api_client.post_graphql(
-        query, variables, permissions=[permission_manage_orders])
-    content = get_graphql_content(response)
-    assert (
-        content['data']['ordersTotal']['gross']['amount'] ==
-        order_with_lines.total.gross.amount)
->>>>>>> 1f3434bd
+    assert_read_only_mode(response)