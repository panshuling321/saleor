--- conflicted
+++ resolved
@@ -13,14 +13,7 @@
     class Meta:
         description = "Deletes categories."
         model = models.Category
-<<<<<<< HEAD
-
-    @classmethod
-    def user_is_allowed(cls, user, input):
-        return user.has_perm("product.manage_products")
-=======
         permissions = ("product.manage_products",)
->>>>>>> e81494c9
 
 
 class CollectionBulkDelete(ModelBulkDeleteMutation):
@@ -28,11 +21,6 @@
         ids = graphene.List(
             graphene.ID, required=True, description="List of collection IDs to delete."
         )
-<<<<<<< HEAD
-
-    class Meta:
-        description = "Deletes collections."
-=======
 
     class Meta:
         description = "Deletes collections."
@@ -54,18 +42,12 @@
 
     class Meta:
         description = "Publish collections."
->>>>>>> e81494c9
         model = models.Collection
         permissions = ("product.manage_products",)
 
     @classmethod
-<<<<<<< HEAD
-    def user_is_allowed(cls, user, input):
-        return user.has_perm("product.manage_products")
-=======
     def bulk_action(cls, queryset, is_published):
         queryset.update(is_published=is_published)
->>>>>>> e81494c9
 
 
 class ProductBulkDelete(ModelBulkDeleteMutation):
@@ -77,14 +59,7 @@
     class Meta:
         description = "Deletes products."
         model = models.Product
-<<<<<<< HEAD
-
-    @classmethod
-    def user_is_allowed(cls, user, input):
-        return user.has_perm("product.manage_products")
-=======
         permissions = ("product.manage_products",)
->>>>>>> e81494c9
 
 
 class ProductVariantBulkDelete(ModelBulkDeleteMutation):
@@ -98,14 +73,7 @@
     class Meta:
         description = "Deletes product variants."
         model = models.ProductVariant
-<<<<<<< HEAD
-
-    @classmethod
-    def user_is_allowed(cls, user, input):
-        return user.has_perm("product.manage_products")
-=======
         permissions = ("product.manage_products",)
->>>>>>> e81494c9
 
 
 class ProductTypeBulkDelete(ModelBulkDeleteMutation):
@@ -119,14 +87,7 @@
     class Meta:
         description = "Deletes product types."
         model = models.ProductType
-<<<<<<< HEAD
-
-    @classmethod
-    def user_is_allowed(cls, user, input):
-        return user.has_perm("product.manage_products")
-=======
         permissions = ("product.manage_products",)
->>>>>>> e81494c9
 
 
 class ProductImageBulkDelete(ModelBulkDeleteMutation):
@@ -158,10 +119,5 @@
         permissions = ("product.manage_products",)
 
     @classmethod
-<<<<<<< HEAD
-    def user_is_allowed(cls, user, input):
-        return user.has_perm("product.manage_products")
-=======
     def bulk_action(cls, queryset, is_published):
-        queryset.update(is_published=is_published)
->>>>>>> e81494c9
+        queryset.update(is_published=is_published)