--- conflicted
+++ resolved
@@ -11,11 +11,8 @@
 from ...webhook.event_types import WebhookEventAsyncType, WebhookEventSyncType
 from ..app.dataloaders import load_app
 from ..core.utils import from_global_id_or_error
-<<<<<<< HEAD
+from ..discount.dataloaders import load_discounts
 from ..plugins.dataloaders import load_plugins
-=======
-from ..discount.dataloaders import load_discounts
->>>>>>> 917cb9b7
 from .types import Webhook, WebhookEvent
 
 
@@ -52,13 +49,8 @@
 
 
 def resolve_shipping_methods_for_checkout(info, checkout):
-<<<<<<< HEAD
     manager = load_plugins(info.context)
-    discounts = info.context.discounts
-=======
-    manager = info.context.plugins
     discounts = load_discounts(info.context)
->>>>>>> 917cb9b7
     lines, _ = fetch_checkout_lines(checkout)
     shipping_channel_listings = checkout.channel.shipping_method_listings.all()
     checkout_info = fetch_checkout_info(
