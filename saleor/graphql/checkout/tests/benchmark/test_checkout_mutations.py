from decimal import Decimal
from unittest.mock import patch

import graphene
import pytest
from graphene import Node

from .....checkout import calculations
from .....checkout.fetch import fetch_checkout_info, fetch_checkout_lines
from .....checkout.models import Checkout
from .....checkout.utils import add_variants_to_checkout, set_external_shipping_id
from .....plugins.manager import get_plugins_manager
from .....product.models import ProductVariant, ProductVariantChannelListing
from .....warehouse.models import Stock
from ....core.utils import to_global_id_or_none
from ....tests.utils import get_graphql_content
from ...mutations.utils import CheckoutLineData

FRAGMENT_PRICE = """
    fragment Price on TaxedMoney {
      gross {
        amount
        currency
      }
      net {
        amount
        currency
      }
    }
"""

FRAGMENT_PRODUCT_VARIANT = (
    FRAGMENT_PRICE
    + """
        fragment ProductVariant on ProductVariant {
          id
          name
          pricing {
            onSale
            priceUndiscounted {
              ...Price
            }
            price {
              ...Price
            }
          }
          product {
            id
            name
            thumbnail {
              url
              alt
            }
            thumbnail2x: thumbnail(size: 510) {
              url
            }
          }
        }
    """
)

FRAGMENT_CHECKOUT_LINE = (
    FRAGMENT_PRODUCT_VARIANT
    + """
        fragment CheckoutLine on CheckoutLine {
          id
          quantity
          totalPrice {
            ...Price
          }
          variant {
            ...ProductVariant
          }
          quantity
        }
    """
)

FRAGMENT_ADDRESS = """
    fragment Address on Address {
      id
      firstName
      lastName
      companyName
      streetAddress1
      streetAddress2
      city
      postalCode
      country {
        code
        country
      }
      countryArea
      phone
      isDefaultBillingAddress
      isDefaultShippingAddress
    }
"""


FRAGMENT_SHIPPING_METHOD = """
    fragment ShippingMethod on ShippingMethod {
        id
        name
        price {
            amount
        }
    }
"""

FRAGMENT_COLLECTION_POINT = """
   fragment CollectionPoint on Warehouse {
        id
        name
        isPrivate
        clickAndCollectOption
        address {
             streetAddress1
          }
     }
"""


FRAGMENT_CHECKOUT = (
    FRAGMENT_CHECKOUT_LINE
    + FRAGMENT_ADDRESS
    + FRAGMENT_SHIPPING_METHOD
    + """
        fragment Checkout on Checkout {
          availablePaymentGateways {
            id
            name
            config {
              field
              value
            }
          }
          token
          id
          totalPrice {
            ...Price
          }
          subtotalPrice {
            ...Price
          }
          billingAddress {
            ...Address
          }
          shippingAddress {
            ...Address
          }
          email
          availableShippingMethods {
            ...ShippingMethod
          }
          shippingMethod {
            ...ShippingMethod
          }
          shippingPrice {
            ...Price
          }
          lines {
            ...CheckoutLine
          }
          stockReservationExpires
          isShippingRequired
          discount {
            currency
            amount
          }
          discountName
          translatedDiscountName
          voucherCode
        }
    """
)

FRAGMENT_CHECKOUT_FOR_CC = (
    FRAGMENT_CHECKOUT_LINE
    + FRAGMENT_ADDRESS
    + FRAGMENT_SHIPPING_METHOD
    + FRAGMENT_COLLECTION_POINT
    + """
        fragment Checkout on Checkout {
          availablePaymentGateways {
            id
            name
            config {
              field
              value
            }
          }
          token
          id
          totalPrice {
            ...Price
          }
          subtotalPrice {
            ...Price
          }
          billingAddress {
            ...Address
          }
          shippingAddress {
            ...Address
          }
          email
          availableShippingMethods {
            ...ShippingMethod
          }
          availableCollectionPoints {
            ...CollectionPoint
          }
          deliveryMethod {
            __typename
            ... on ShippingMethod {
              ...ShippingMethod
            }
            ... on Warehouse {
              ...CollectionPoint
            }
          }
          shippingPrice {
            ...Price
          }
          lines {
            ...CheckoutLine
          }
          isShippingRequired
          discount {
            currency
            amount
          }
          discountName
          translatedDiscountName
          voucherCode
        }
    """
)


MUTATION_CHECKOUT_CREATE = (
    FRAGMENT_CHECKOUT
    + """
        mutation CreateCheckout($checkoutInput: CheckoutCreateInput!) {
            checkoutCreate(input: $checkoutInput) {
                errors {
                    field
                    message
                }
                checkout {
                    ...Checkout
                }
            }
        }
    """
)


@pytest.mark.django_db
@pytest.mark.count_queries(autouse=False)
def test_create_checkout(
    api_client,
    graphql_address_data,
    stock,
    channel_USD,
    product_with_default_variant,
    product_with_single_variant,
    product_with_two_variants,
    count_queries,
):
    checkout_counts = Checkout.objects.count()
    variables = {
        "checkoutInput": {
            "channel": channel_USD.slug,
            "email": "test@example.com",
            "shippingAddress": graphql_address_data,
            "lines": [
                {
                    "quantity": 1,
                    "variantId": Node.to_global_id(
                        "ProductVariant", stock.product_variant.pk
                    ),
                },
                {
                    "quantity": 2,
                    "variantId": Node.to_global_id(
                        "ProductVariant",
                        product_with_default_variant.variants.first().pk,
                    ),
                },
                {
                    "quantity": 10,
                    "variantId": Node.to_global_id(
                        "ProductVariant",
                        product_with_single_variant.variants.first().pk,
                    ),
                },
                {
                    "quantity": 3,
                    "variantId": Node.to_global_id(
                        "ProductVariant",
                        product_with_two_variants.variants.first().pk,
                    ),
                },
                {
                    "quantity": 2,
                    "variantId": Node.to_global_id(
                        "ProductVariant",
                        product_with_two_variants.variants.last().pk,
                    ),
                },
            ],
        }
    }
    get_graphql_content(api_client.post_graphql(MUTATION_CHECKOUT_CREATE, variables))
    assert checkout_counts + 1 == Checkout.objects.count()


@pytest.mark.django_db
@pytest.mark.count_queries(autouse=False)
def test_create_checkout_with_reservations(
    site_settings_with_reservations,
    api_client,
    product,
    stock,
    warehouse,
    graphql_address_data,
    channel_USD,
    django_assert_num_queries,
    count_queries,
):
    # TODO: replace this with MUTATION_CHECKOUT_CREATE when query number stabilizes
    query = (
        FRAGMENT_CHECKOUT_LINE
        + """
            mutation CreateCheckout($checkoutInput: CheckoutCreateInput!) {
              checkoutCreate(input: $checkoutInput) {
                errors {
                  field
                  message
                }
                checkout {
                  lines {
                    ...CheckoutLine
                  }
                  stockReservationExpires
                }
              }
            }
        """
    )

    variants = ProductVariant.objects.bulk_create(
        [ProductVariant(product=product, sku=f"SKU_A_{i}") for i in range(10)]
    )
    ProductVariantChannelListing.objects.bulk_create(
        [
            ProductVariantChannelListing(
                variant=variant,
                channel=channel_USD,
                price_amount=Decimal(10),
                cost_price_amount=Decimal(1),
                currency=channel_USD.currency_code,
            )
            for variant in variants
        ]
    )
    Stock.objects.bulk_create(
        [
            Stock(product_variant=variant, warehouse=warehouse, quantity=15)
            for variant in variants
        ]
    )

    new_lines = []
    for variant in variants:
        variant_id = graphene.Node.to_global_id("ProductVariant", variant.id)
        new_lines.append({"quantity": 2, "variantId": variant_id})

    test_email = "test@example.com"
    shipping_address = graphql_address_data
    variables = {
        "checkoutInput": {
            "channel": channel_USD.slug,
            "lines": [new_lines[0]],
            "email": test_email,
            "shippingAddress": shipping_address,
        }
    }

    with django_assert_num_queries(57):
        response = api_client.post_graphql(query, variables)
        assert get_graphql_content(response)["data"]["checkoutCreate"]
        assert Checkout.objects.first().lines.count() == 1

    Checkout.objects.all().delete()

    test_email = "test@example.com"
    shipping_address = graphql_address_data
    variables = {
        "checkoutInput": {
            "channel": channel_USD.slug,
            "lines": new_lines,
            "email": test_email,
            "shippingAddress": shipping_address,
        }
    }

    with django_assert_num_queries(57):
        response = api_client.post_graphql(query, variables)
        assert get_graphql_content(response)["data"]["checkoutCreate"]
        assert Checkout.objects.first().lines.count() == 10


@pytest.mark.django_db
@pytest.mark.count_queries(autouse=False)
def test_add_shipping_to_checkout(
    api_client,
    checkout_with_shipping_address,
    shipping_method,
    count_queries,
):
    query = (
        FRAGMENT_CHECKOUT
        + """
            mutation updateCheckoutShippingOptions(
              $id: ID, $shippingMethodId: ID!
            ) {
              checkoutShippingMethodUpdate(
                id: $id, shippingMethodId: $shippingMethodId
              ) {
                errors {
                  field
                  message
                }
                checkout {
                  ...Checkout
                }
              }
            }
        """
    )
    variables = {
        "id": to_global_id_or_none(checkout_with_shipping_address),
        "shippingMethodId": Node.to_global_id("ShippingMethod", shipping_method.pk),
    }
    response = get_graphql_content(api_client.post_graphql(query, variables))
    assert not response["data"]["checkoutShippingMethodUpdate"]["errors"]


@pytest.mark.django_db
@pytest.mark.count_queries(autouse=False)
def test_add_delivery_to_checkout(
    api_client,
    checkout_with_item_for_cc,
    warehouse_for_cc,
    count_queries,
):
    query = (
        FRAGMENT_CHECKOUT
        + """
            mutation updateCheckoutDeliveryOptions(
              $id: ID, $deliveryMethodId: ID
            ) {
              checkoutDeliveryMethodUpdate(
                id: $id, deliveryMethodId: $deliveryMethodId
              ) {
                errors {
                  field
                  message
                }
                checkout {
                  ...Checkout
                }
              }
            }
        """
    )
    variables = {
        "id": to_global_id_or_none(checkout_with_item_for_cc),
        "deliveryMethodId": Node.to_global_id("Warehouse", warehouse_for_cc.pk),
    }
    response = get_graphql_content(api_client.post_graphql(query, variables))
    assert not response["data"]["checkoutDeliveryMethodUpdate"]["errors"]


@pytest.mark.django_db
@pytest.mark.count_queries(autouse=False)
def test_add_billing_address_to_checkout(
    api_client, graphql_address_data, checkout_with_shipping_method, count_queries
):
    query = (
        FRAGMENT_CHECKOUT
        + """
            mutation UpdateCheckoutBillingAddress(
              $id: ID, $billingAddress: AddressInput!
            ) {
              checkoutBillingAddressUpdate(
                  id: $id, billingAddress: $billingAddress
              ) {
                errors {
                  field
                  message
                }
                checkout {
                  ...Checkout
                }
              }
            }
        """
    )
    variables = {
        "id": to_global_id_or_none(checkout_with_shipping_method),
        "billingAddress": graphql_address_data,
    }
    response = get_graphql_content(api_client.post_graphql(query, variables))
    assert not response["data"]["checkoutBillingAddressUpdate"]["errors"]


MUTATION_CHECKOUT_LINES_UPDATE = (
    FRAGMENT_CHECKOUT_LINE
    + """
        mutation updateCheckoutLine($id: ID, $lines: [CheckoutLineUpdateInput!]!){
          checkoutLinesUpdate(id: $id, lines: $lines) {
            checkout {
              id
              lines {
                ...CheckoutLine
              }
              totalPrice {
                ...Price
              }
              subtotalPrice {
                ...Price
              }
              isShippingRequired
            }
            errors {
                field
                message
            }
          }
        }
    """
)


@pytest.mark.django_db
@pytest.mark.count_queries(autouse=False)
def test_update_checkout_lines(
    api_client,
    checkout_with_items,
    stock,
    product_with_default_variant,
    product_with_single_variant,
    product_with_two_variants,
    count_queries,
):
    variables = {
        "id": to_global_id_or_none(checkout_with_items),
        "lines": [
            {
                "quantity": 1,
                "variantId": Node.to_global_id(
                    "ProductVariant", stock.product_variant.pk
                ),
            },
            {
                "quantity": 2,
                "variantId": Node.to_global_id(
                    "ProductVariant",
                    product_with_default_variant.variants.first().pk,
                ),
            },
            {
                "quantity": 10,
                "variantId": Node.to_global_id(
                    "ProductVariant",
                    product_with_single_variant.variants.first().pk,
                ),
            },
            {
                "quantity": 3,
                "variantId": Node.to_global_id(
                    "ProductVariant",
                    product_with_two_variants.variants.first().pk,
                ),
            },
            {
                "quantity": 2,
                "variantId": Node.to_global_id(
                    "ProductVariant",
                    product_with_two_variants.variants.last().pk,
                ),
            },
        ],
    }
    response = get_graphql_content(
        api_client.post_graphql(MUTATION_CHECKOUT_LINES_UPDATE, variables)
    )
    assert not response["data"]["checkoutLinesUpdate"]["errors"]


@pytest.mark.django_db
@pytest.mark.count_queries(autouse=False)
def test_update_checkout_lines_with_reservations(
    site_settings_with_reservations,
    user_api_client,
    channel_USD,
    checkout_with_item,
    product,
    stock,
    warehouse,
    django_assert_num_queries,
    count_queries,
):
    checkout = checkout_with_item

    variants = ProductVariant.objects.bulk_create(
        [ProductVariant(product=product, sku=f"SKU_A_{i}") for i in range(10)]
    )
    ProductVariantChannelListing.objects.bulk_create(
        [
            ProductVariantChannelListing(
                variant=variant,
                channel=channel_USD,
                price_amount=Decimal(10),
                cost_price_amount=Decimal(1),
                currency=channel_USD.currency_code,
            )
            for variant in variants
        ]
    )
    Stock.objects.bulk_create(
        [
            Stock(product_variant=variant, warehouse=warehouse, quantity=15)
            for variant in variants
        ]
    )

    add_variants_to_checkout(
        checkout,
        variants,
        [
            CheckoutLineData(
                variant_id=str(variant.pk),
                quantity=2,
                quantity_to_update=True,
                custom_price=None,
                custom_price_to_update=False,
            )
            for variant in variants
        ],
        channel_USD,
        replace_reservations=True,
        reservation_length=5,
    )

<<<<<<< HEAD
    with django_assert_num_queries(56):
=======
    with django_assert_num_queries(55):
>>>>>>> c74f7dcd
        variant_id = graphene.Node.to_global_id("ProductVariant", variants[0].pk)
        variables = {
            "id": to_global_id_or_none(checkout),
            "lines": [{"quantity": 3, "variantId": variant_id}],
        }
        response = user_api_client.post_graphql(
            MUTATION_CHECKOUT_LINES_UPDATE, variables
        )
        content = get_graphql_content(response)
        data = content["data"]["checkoutLinesUpdate"]
        assert not data["errors"]

    # Updating multiple lines in checkout has same query count as updating one
<<<<<<< HEAD
    with django_assert_num_queries(56):
=======
    with django_assert_num_queries(55):
>>>>>>> c74f7dcd
        variables = {
            "id": to_global_id_or_none(checkout),
            "lines": [],
        }

        for variant in variants:
            variant_id = graphene.Node.to_global_id("ProductVariant", variant.pk)
            variables["lines"].append({"quantity": 4, "variantId": variant_id})

        response = user_api_client.post_graphql(
            MUTATION_CHECKOUT_LINES_UPDATE, variables
        )
        content = get_graphql_content(response)
        data = content["data"]["checkoutLinesUpdate"]
        assert not data["errors"]


MUTATION_CHECKOUT_LINES_ADD = (
    FRAGMENT_CHECKOUT_LINE
    + """
        mutation addCheckoutLines($id: ID, $lines: [CheckoutLineInput!]!){
          checkoutLinesAdd(id: $id, lines: $lines) {
            checkout {
              id
              lines {
                ...CheckoutLine
              }
            }
            errors {
              field
              message
            }
          }
        }
    """
)


@pytest.mark.django_db
@pytest.mark.count_queries(autouse=False)
@patch("saleor.plugins.webhook.tasks.send_webhook_request_sync")
def test_add_checkout_lines(
    mock_send_request,
    api_client,
    checkout_with_single_item,
    stock,
    product_with_default_variant,
    product_with_single_variant,
    product_with_two_variants,
    count_queries,
    shipping_app,
    settings,
):
    settings.PLUGINS = ["saleor.plugins.webhook.plugin.WebhookPlugin"]
    mock_json_response = [
        {
            "id": "abcd",
            "name": "Provider - Economy",
            "amount": "10",
            "currency": "USD",
            "maximum_delivery_days": "7",
        }
    ]
    mock_send_request.return_value = mock_json_response

    variables = {
        "id": Node.to_global_id("Checkout", checkout_with_single_item.pk),
        "lines": [
            {
                "quantity": 1,
                "variantId": Node.to_global_id(
                    "ProductVariant", stock.product_variant.pk
                ),
            },
            {
                "quantity": 2,
                "variantId": Node.to_global_id(
                    "ProductVariant",
                    product_with_default_variant.variants.first().pk,
                ),
            },
            {
                "quantity": 10,
                "variantId": Node.to_global_id(
                    "ProductVariant",
                    product_with_single_variant.variants.first().pk,
                ),
            },
            {
                "quantity": 3,
                "variantId": Node.to_global_id(
                    "ProductVariant",
                    product_with_two_variants.variants.first().pk,
                ),
            },
            {
                "quantity": 2,
                "variantId": Node.to_global_id(
                    "ProductVariant",
                    product_with_two_variants.variants.last().pk,
                ),
            },
        ],
    }
    response = get_graphql_content(
        api_client.post_graphql(MUTATION_CHECKOUT_LINES_ADD, variables)
    )
    assert not response["data"]["checkoutLinesAdd"]["errors"]
    assert mock_send_request.call_count == 0


@pytest.mark.django_db
@pytest.mark.count_queries(autouse=False)
@patch("saleor.plugins.webhook.tasks.send_webhook_request_sync")
def test_add_checkout_lines_with_external_shipping(
    mock_send_request,
    api_client,
    checkout_with_single_item,
    address,
    stock,
    product_with_default_variant,
    product_with_single_variant,
    product_with_two_variants,
    count_queries,
    shipping_app,
    settings,
):
    settings.PLUGINS = ["saleor.plugins.webhook.plugin.WebhookPlugin"]
    response_method_id = "abcd"
    mock_json_response = [
        {
            "id": response_method_id,
            "name": "Provider - Economy",
            "amount": "10",
            "currency": "USD",
            "maximum_delivery_days": "7",
        }
    ]
    mock_send_request.return_value = mock_json_response

    external_shipping_method_id = Node.to_global_id(
        "app", f"{shipping_app.id}:{response_method_id}"
    )

    checkout_with_single_item.shipping_address = address
    set_external_shipping_id(checkout_with_single_item, external_shipping_method_id)
    checkout_with_single_item.save()
    checkout_with_single_item.metadata_storage.save()

    variables = {
        "id": Node.to_global_id("Checkout", checkout_with_single_item.pk),
        "lines": [
            {
                "quantity": 1,
                "variantId": Node.to_global_id(
                    "ProductVariant", stock.product_variant.pk
                ),
            },
            {
                "quantity": 2,
                "variantId": Node.to_global_id(
                    "ProductVariant",
                    product_with_default_variant.variants.first().pk,
                ),
            },
            {
                "quantity": 10,
                "variantId": Node.to_global_id(
                    "ProductVariant",
                    product_with_single_variant.variants.first().pk,
                ),
            },
            {
                "quantity": 3,
                "variantId": Node.to_global_id(
                    "ProductVariant",
                    product_with_two_variants.variants.first().pk,
                ),
            },
            {
                "quantity": 2,
                "variantId": Node.to_global_id(
                    "ProductVariant",
                    product_with_two_variants.variants.last().pk,
                ),
            },
        ],
    }
    response = get_graphql_content(
        api_client.post_graphql(MUTATION_CHECKOUT_LINES_ADD, variables)
    )
    assert not response["data"]["checkoutLinesAdd"]["errors"]
    # Three api calls:
    # - post-mutate() logic used to validate currently selected method
    # - fetch_checkout_prices_if_expired - calculating all prices for checkout
    # - in check_stock_quantity_bulk to check if the shipping method is set
    assert mock_send_request.call_count == 3


@pytest.mark.django_db
@pytest.mark.count_queries(autouse=False)
def test_add_checkout_lines_with_reservations(
    site_settings_with_reservations,
    user_api_client,
    channel_USD,
    checkout_with_item,
    product,
    stock,
    warehouse,
    django_assert_num_queries,
    count_queries,
):
    checkout = checkout_with_item
    line = checkout.lines.first()

    variants = ProductVariant.objects.bulk_create(
        [ProductVariant(product=product, sku=f"SKU_A_{i}") for i in range(10)]
    )
    ProductVariantChannelListing.objects.bulk_create(
        [
            ProductVariantChannelListing(
                variant=variant,
                channel=channel_USD,
                price_amount=Decimal(10),
                cost_price_amount=Decimal(1),
                currency=channel_USD.currency_code,
            )
            for variant in variants
        ]
    )
    Stock.objects.bulk_create(
        [
            Stock(product_variant=variant, warehouse=warehouse, quantity=15)
            for variant in variants
        ]
    )

    new_lines = []
    for variant in variants:
        variant_id = graphene.Node.to_global_id("ProductVariant", variant.id)
        new_lines.append({"quantity": 2, "variantId": variant_id})

    # Adding multiple lines to checkout has same query count as adding one
<<<<<<< HEAD
    with django_assert_num_queries(55):
=======
    with django_assert_num_queries(54):
>>>>>>> c74f7dcd
        variables = {
            "id": Node.to_global_id("Checkout", checkout.pk),
            "lines": [new_lines[0]],
            "channelSlug": checkout.channel.slug,
        }
        response = user_api_client.post_graphql(MUTATION_CHECKOUT_LINES_ADD, variables)
        content = get_graphql_content(response)
        data = content["data"]["checkoutLinesAdd"]
        assert not data["errors"]

    checkout.lines.exclude(id=line.id).delete()

<<<<<<< HEAD
    with django_assert_num_queries(55):
=======
    with django_assert_num_queries(54):
>>>>>>> c74f7dcd
        variables = {
            "id": Node.to_global_id("Checkout", checkout.pk),
            "lines": new_lines,
            "channelSlug": checkout.channel.slug,
        }
        response = user_api_client.post_graphql(MUTATION_CHECKOUT_LINES_ADD, variables)
        content = get_graphql_content(response)
        data = content["data"]["checkoutLinesAdd"]
        assert not data["errors"]


@pytest.mark.django_db
@pytest.mark.count_queries(autouse=False)
def test_checkout_shipping_address_update(
    api_client, graphql_address_data, checkout_with_variants, count_queries
):
    query = (
        FRAGMENT_CHECKOUT
        + """
            mutation UpdateCheckoutShippingAddress(
              $id: ID, $shippingAddress: AddressInput!
            ) {
              checkoutShippingAddressUpdate(
                id: $id, shippingAddress: $shippingAddress
              ) {
                errors {
                  field
                  message
                }
                checkout {
                  ...Checkout
                }
              }
            }
        """
    )
    variables = {
        "id": to_global_id_or_none(checkout_with_variants),
        "shippingAddress": graphql_address_data,
    }
    response = get_graphql_content(api_client.post_graphql(query, variables))
    assert not response["data"]["checkoutShippingAddressUpdate"]["errors"]


@pytest.mark.django_db
@pytest.mark.count_queries(autouse=False)
def test_checkout_email_update(api_client, checkout_with_variants, count_queries):
    query = (
        FRAGMENT_CHECKOUT
        + """
            mutation UpdateCheckoutEmail(
              $id: ID, $email: String!
            ) {
              checkoutEmailUpdate(id: $id, email: $email) {
                checkout {
                  ...Checkout
                }
                errors {
                  field
                  message
                }
              }
            }
        """
    )
    variables = {
        "id": to_global_id_or_none(checkout_with_variants),
        "email": "newEmail@example.com",
    }
    response = get_graphql_content(api_client.post_graphql(query, variables))
    assert not response["data"]["checkoutEmailUpdate"]["errors"]


@pytest.mark.django_db
@pytest.mark.count_queries(autouse=False)
def test_checkout_voucher_code(
    api_client, checkout_with_billing_address, voucher, count_queries
):
    query = (
        FRAGMENT_CHECKOUT
        + """
            mutation AddCheckoutPromoCode($id: ID, $promoCode: String!) {
              checkoutAddPromoCode(id: $id, promoCode: $promoCode) {
                checkout {
                  ...Checkout
                }
                errors {
                  field
                  message
                }
                errors {
                  field
                  message
                  code
                }
              }
            }
        """
    )
    variables = {
        "id": to_global_id_or_none(checkout_with_billing_address),
        "promoCode": voucher.code,
    }
    response = get_graphql_content(api_client.post_graphql(query, variables))
    assert not response["data"]["checkoutAddPromoCode"]["errors"]


@pytest.mark.django_db
@pytest.mark.count_queries(autouse=False)
def test_checkout_payment_charge(
    api_client, checkout_with_billing_address, count_queries
):
    query = """
        mutation createPayment($input: PaymentInput!, $id: ID) {
          checkoutPaymentCreate(input: $input, id: $id) {
            errors {
              field
              message
            }
          }
        }
    """

    manager = get_plugins_manager()
    lines, _ = fetch_checkout_lines(checkout_with_billing_address)
    checkout_info = fetch_checkout_info(
        checkout_with_billing_address, lines, [], manager
    )
    manager = get_plugins_manager()
    total = calculations.checkout_total(
        manager=manager,
        checkout_info=checkout_info,
        lines=lines,
        address=checkout_with_billing_address.shipping_address,
    )

    variables = {
        "id": to_global_id_or_none(checkout_with_billing_address),
        "input": {
            "amount": total.gross.amount,
            "gateway": "mirumee.payments.dummy",
            "token": "charged",
        },
    }
    response = get_graphql_content(api_client.post_graphql(query, variables))
    assert not response["data"]["checkoutPaymentCreate"]["errors"]


ORDER_PRICE_FRAGMENT = """
fragment OrderPrice on TaxedMoney {
  gross {
    amount
    currency
    __typename
  }
  net {
    amount
    currency
    __typename
  }
  __typename
}
"""


FRAGMENT_ORDER_DETAIL = (
    FRAGMENT_ADDRESS
    + FRAGMENT_PRODUCT_VARIANT
    + ORDER_PRICE_FRAGMENT
    + """
  fragment OrderDetail on Order {
    userEmail
    paymentStatus
    paymentStatusDisplay
    status
    statusDisplay
    id
    token
    number
    shippingAddress {
      ...Address
      __typename
    }
    lines {
      productName
      quantity
      variant {
        ...ProductVariant
        __typename
      }
      unitPrice {
        currency
        ...OrderPrice
        __typename
      }
      totalPrice {
        currency
        ...OrderPrice
        __typename
      }
      __typename
    }
    subtotal {
      ...OrderPrice
      __typename
    }
    total {
      ...OrderPrice
      __typename
    }
    shippingPrice {
      ...OrderPrice
      __typename
    }
    __typename
  }
  """
)

FRAGMENT_ORDER_DETAIL_FOR_CC = (
    FRAGMENT_ADDRESS
    + FRAGMENT_PRODUCT_VARIANT
    + ORDER_PRICE_FRAGMENT
    + FRAGMENT_COLLECTION_POINT
    + FRAGMENT_SHIPPING_METHOD
    + """
  fragment OrderDetail on Order {
    userEmail
    paymentStatus
    paymentStatusDisplay
    status
    statusDisplay
    id
    token
    number
    shippingAddress {
      ...Address
      __typename
    }
    deliveryMethod {
      __typename
      ... on ShippingMethod {
        ...ShippingMethod
      }
      ... on Warehouse {
        ...CollectionPoint
      }
    }
    lines {
      productName
      quantity
      variant {
        ...ProductVariant
        __typename
      }
      unitPrice {
        currency
        ...OrderPrice
        __typename
      }
      totalPrice {
        currency
        ...OrderPrice
        __typename
      }
      __typename
    }
    subtotal {
      ...OrderPrice
      __typename
    }
    total {
      ...OrderPrice
      __typename
    }
    shippingPrice {
      ...OrderPrice
      __typename
    }
    __typename
  }
  """
)

COMPLETE_CHECKOUT_MUTATION_PART = """
    mutation completeCheckout($id: ID) {
      checkoutComplete(id: $id) {
        errors {
          code
          field
          message
        }
        order {
          ...OrderDetail
          __typename
        }
        confirmationNeeded
        confirmationData
      }
    }
"""


COMPLETE_CHECKOUT_MUTATION = FRAGMENT_ORDER_DETAIL + COMPLETE_CHECKOUT_MUTATION_PART

COMPLETE_CHECKOUT_MUTATION_FOR_CC = (
    FRAGMENT_ORDER_DETAIL_FOR_CC + COMPLETE_CHECKOUT_MUTATION_PART
)


@pytest.mark.django_db
@pytest.mark.count_queries(autouse=False)
def test_complete_checkout(api_client, checkout_with_charged_payment, count_queries):
    query = COMPLETE_CHECKOUT_MUTATION

    variables = {
        "id": to_global_id_or_none(checkout_with_charged_payment),
    }

    response = get_graphql_content(api_client.post_graphql(query, variables))
    assert not response["data"]["checkoutComplete"]["errors"]


@pytest.mark.django_db
@pytest.mark.count_queries(autouse=False)
@patch("saleor.plugins.manager.PluginsManager.product_variant_out_of_stock")
def test_complete_checkout_with_out_of_stock_webhook(
    product_variant_out_of_stock_webhook_mock,
    api_client,
    checkout_with_charged_payment,
    count_queries,
):
    query = COMPLETE_CHECKOUT_MUTATION
    Stock.objects.update(quantity=10)
    variables = {
        "id": to_global_id_or_none(checkout_with_charged_payment),
    }

    response = get_graphql_content(api_client.post_graphql(query, variables))
    assert not response["data"]["checkoutComplete"]["errors"]
    product_variant_out_of_stock_webhook_mock.assert_called_once_with(
        Stock.objects.last()
    )


@pytest.mark.django_db
@pytest.mark.count_queries(autouse=False)
def test_complete_checkout_with_single_line(
    api_client, checkout_with_charged_payment, count_queries
):
    query = COMPLETE_CHECKOUT_MUTATION
    checkout_with_charged_payment.lines.set(
        [checkout_with_charged_payment.lines.first()]
    )

    variables = {
        "id": to_global_id_or_none(checkout_with_charged_payment),
    }

    response = get_graphql_content(api_client.post_graphql(query, variables))
    assert not response["data"]["checkoutComplete"]["errors"]


@pytest.mark.django_db
@pytest.mark.count_queries(autouse=False)
def test_complete_checkout_with_digital_line(
    api_client, checkout_with_digital_line_with_charged_payment, count_queries
):
    query = COMPLETE_CHECKOUT_MUTATION

    variables = {
        "id": to_global_id_or_none(checkout_with_digital_line_with_charged_payment),
    }

    response = get_graphql_content(api_client.post_graphql(query, variables))
    assert not response["data"]["checkoutComplete"]["errors"]


@pytest.mark.django_db
@pytest.mark.count_queries(autouse=False)
def test_customer_complete_checkout(
    api_client, checkout_with_charged_payment, count_queries, customer_user
):
    query = COMPLETE_CHECKOUT_MUTATION
    checkout = checkout_with_charged_payment
    checkout.user = customer_user
    checkout.save()
    variables = {
        "id": to_global_id_or_none(checkout),
    }

    response = get_graphql_content(api_client.post_graphql(query, variables))
    assert not response["data"]["checkoutComplete"]["errors"]


@pytest.mark.django_db
@pytest.mark.count_queries(autouse=False)
def test_customer_complete_checkout_for_cc(
    api_client, checkout_with_charged_payment_for_cc, count_queries, customer_user
):
    query = COMPLETE_CHECKOUT_MUTATION_FOR_CC
    checkout = checkout_with_charged_payment_for_cc
    checkout.user = customer_user
    checkout.save()
    variables = {
        "id": to_global_id_or_none(checkout),
    }

    response = get_graphql_content(api_client.post_graphql(query, variables))
    assert not response["data"]["checkoutComplete"]["errors"]


@pytest.mark.django_db
@pytest.mark.count_queries(autouse=False)
def test_complete_checkout_preorder(
    api_client, checkout_preorder_with_charged_payment, count_queries
):
    query = COMPLETE_CHECKOUT_MUTATION

    variables = {
        "id": to_global_id_or_none(checkout_preorder_with_charged_payment),
    }

    response = get_graphql_content(api_client.post_graphql(query, variables))
    assert not response["data"]["checkoutComplete"]["errors"]<|MERGE_RESOLUTION|>--- conflicted
+++ resolved
@@ -657,11 +657,7 @@
         reservation_length=5,
     )
 
-<<<<<<< HEAD
     with django_assert_num_queries(56):
-=======
-    with django_assert_num_queries(55):
->>>>>>> c74f7dcd
         variant_id = graphene.Node.to_global_id("ProductVariant", variants[0].pk)
         variables = {
             "id": to_global_id_or_none(checkout),
@@ -675,11 +671,7 @@
         assert not data["errors"]
 
     # Updating multiple lines in checkout has same query count as updating one
-<<<<<<< HEAD
     with django_assert_num_queries(56):
-=======
-    with django_assert_num_queries(55):
->>>>>>> c74f7dcd
         variables = {
             "id": to_global_id_or_none(checkout),
             "lines": [],
@@ -923,11 +915,7 @@
         new_lines.append({"quantity": 2, "variantId": variant_id})
 
     # Adding multiple lines to checkout has same query count as adding one
-<<<<<<< HEAD
     with django_assert_num_queries(55):
-=======
-    with django_assert_num_queries(54):
->>>>>>> c74f7dcd
         variables = {
             "id": Node.to_global_id("Checkout", checkout.pk),
             "lines": [new_lines[0]],
@@ -940,11 +928,7 @@
 
     checkout.lines.exclude(id=line.id).delete()
 
-<<<<<<< HEAD
     with django_assert_num_queries(55):
-=======
-    with django_assert_num_queries(54):
->>>>>>> c74f7dcd
         variables = {
             "id": Node.to_global_id("Checkout", checkout.pk),
             "lines": new_lines,
