import copy

import graphene

from ....core.permissions import OrderPermissions
from ....core.tracing import traced_atomic_transaction
from ....order import events
from ....order.utils import invalidate_order_prices, update_discount_for_order_line
from ...app.dataloaders import load_app
from ...core.types import OrderError
from ..types import Order, OrderLine
from .order_discount_common import OrderDiscountCommon, OrderDiscountCommonInput


class OrderLineDiscountUpdate(OrderDiscountCommon):
    order_line = graphene.Field(
        OrderLine, description="Order line which has been discounted."
    )
    order = graphene.Field(
        Order, description="Order which is related to the discounted line."
    )

    class Arguments:
        order_line_id = graphene.ID(
            description="ID of a order line to update price", required=True
        )
        input = OrderDiscountCommonInput(
            required=True,
            description="Fields required to update price for the order line.",
        )

    class Meta:
        description = "Update discount for the order line."
        permissions = (OrderPermissions.MANAGE_ORDERS,)
        error_type_class = OrderError
        error_type_field = "order_errors"

    @classmethod
    def validate(cls, info, order, order_line, input):
        cls.validate_order(info, order)
        input["value"] = input.get("value") or order_line.unit_discount_value
        input["value_type"] = input.get("value_type") or order_line.unit_discount_type

        cls.validate_order_discount_input(
            info, order_line.undiscounted_unit_price.gross, input
        )

    @classmethod
    def perform_mutation(cls, _root, info, **data):

        order_line = cls.get_node_or_error(
            info, data.get("order_line_id"), only_type=OrderLine
        )
        input = data.get("input")
        order = order_line.order
        cls.validate(info, order, order_line, input)
        reason = input.get("reason")
        value_type = input.get("value_type")
        value = input.get("value")
        order_line_before_update = copy.deepcopy(order_line)
<<<<<<< HEAD

        update_discount_for_order_line(
            order_line,
            order=order,
            reason=reason,
            value_type=value_type,
            value=value,
        )
        if (
            order_line_before_update.unit_discount_value != value
            or order_line_before_update.unit_discount_type != value_type
        ):
            # Create event only when we change type or value of the discount
            app = load_app(info.context)
            events.order_line_discount_updated_event(
=======
        tax_included = site.settings.include_taxes_in_prices
        app = load_app(info.context)
        with traced_atomic_transaction():
            update_discount_for_order_line(
                order_line,
>>>>>>> 7b75079a
                order=order,
                reason=reason,
                value_type=value_type,
                value=value,
                manager=manager,
                tax_included=tax_included,
            )
            if (
                order_line_before_update.unit_discount_value != value
                or order_line_before_update.unit_discount_type != value_type
            ):
                # Create event only when we change type or value of the discount
                events.order_line_discount_updated_event(
                    order=order,
                    user=info.context.user,
                    app=app,
                    line=order_line,
                    line_before_update=order_line_before_update,
                )
                invalidate_order_prices(order, save=True)
        return OrderLineDiscountUpdate(order_line=order_line, order=order)<|MERGE_RESOLUTION|>--- conflicted
+++ resolved
@@ -58,35 +58,14 @@
         value_type = input.get("value_type")
         value = input.get("value")
         order_line_before_update = copy.deepcopy(order_line)
-<<<<<<< HEAD
-
-        update_discount_for_order_line(
-            order_line,
-            order=order,
-            reason=reason,
-            value_type=value_type,
-            value=value,
-        )
-        if (
-            order_line_before_update.unit_discount_value != value
-            or order_line_before_update.unit_discount_type != value_type
-        ):
-            # Create event only when we change type or value of the discount
-            app = load_app(info.context)
-            events.order_line_discount_updated_event(
-=======
-        tax_included = site.settings.include_taxes_in_prices
         app = load_app(info.context)
         with traced_atomic_transaction():
             update_discount_for_order_line(
                 order_line,
->>>>>>> 7b75079a
                 order=order,
                 reason=reason,
                 value_type=value_type,
                 value=value,
-                manager=manager,
-                tax_included=tax_included,
             )
             if (
                 order_line_before_update.unit_discount_value != value
