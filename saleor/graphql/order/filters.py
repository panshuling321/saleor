import django_filters
from django.db.models import Sum

from ...order.models import Order
from ..core.filters import ListObjectTypeFilter, ObjectTypeFilter
from ..core.types.common import DateRangeInput
from ..payment.enums import PaymentChargeStatusEnum
from ..utils import filter_by_query_param
from .enums import OrderStatusFilter


def filter_payment_status(qs, _, value):
    if value:
        qs = qs.filter(
            payments__is_active=True, payments__charge_status__in=value)
    return qs


def filter_status(qs, _, value):
    query_objects = qs.none()

    if value:
        query_objects |= qs.filter(status__in=value)

    if OrderStatusFilter.READY_TO_FULFILL in value:
        # to use & between queries both of them need to have applied the same
        # annotate
        qs = qs.annotate(amount_paid=Sum('payments__captured_amount'))
        query_objects |= qs.ready_to_fulfill()

    if OrderStatusFilter.READY_TO_CAPTURE in value:
        qs = qs.distinct()
        query_objects = query_objects.distinct()
        query_objects |= qs.ready_to_capture()

    return qs & query_objects


def filter_customer(qs, _, value):
    customer_fields = [
        'user_email',
        'user__first_name',
        'user__last_name',
        'user__email',
    ]
    qs = filter_by_query_param(qs, value, customer_fields)
    return qs


def filter_created_range(qs, _, value):
    gte, lte = value.get('gte'), value.get('lte')
    if gte:
        qs = qs.filter(created__date__gte=gte)
    if lte:
        qs = qs.filter(created__date__lte=lte)
    return qs


class DraftOrderFilter(django_filters.FilterSet):
    customer = django_filters.CharFilter(method=filter_customer)
    created = ObjectTypeFilter(input_class=DateRangeInput, method=filter_created_range)

    class Meta:
        model = Order
        fields = ['customer', 'created']


class OrderFilter(DraftOrderFilter):
    payment_status = ListObjectTypeFilter(
        input_class=PaymentChargeStatusEnum, method=filter_payment_status
    )
<<<<<<< HEAD
    status = ListObjectTypeFilter(
        input_class=OrderStatusFilter, method=filter_status
    )
=======
    status = ObjectTypeFilter(input_class=OrderStatusFilter, method=filter_status)
>>>>>>> de5784be
    customer = django_filters.CharFilter(method=filter_customer)
    created = ObjectTypeFilter(input_class=DateRangeInput, method=filter_created_range)

    class Meta:
        model = Order
        fields = [
            'payment_status', 'status', 'customer', 'created']<|MERGE_RESOLUTION|>--- conflicted
+++ resolved
@@ -11,8 +11,7 @@
 
 def filter_payment_status(qs, _, value):
     if value:
-        qs = qs.filter(
-            payments__is_active=True, payments__charge_status__in=value)
+        qs = qs.filter(payments__is_active=True, payments__charge_status__in=value)
     return qs
 
 
@@ -25,7 +24,7 @@
     if OrderStatusFilter.READY_TO_FULFILL in value:
         # to use & between queries both of them need to have applied the same
         # annotate
-        qs = qs.annotate(amount_paid=Sum('payments__captured_amount'))
+        qs = qs.annotate(amount_paid=Sum("payments__captured_amount"))
         query_objects |= qs.ready_to_fulfill()
 
     if OrderStatusFilter.READY_TO_CAPTURE in value:
@@ -38,17 +37,17 @@
 
 def filter_customer(qs, _, value):
     customer_fields = [
-        'user_email',
-        'user__first_name',
-        'user__last_name',
-        'user__email',
+        "user_email",
+        "user__first_name",
+        "user__last_name",
+        "user__email",
     ]
     qs = filter_by_query_param(qs, value, customer_fields)
     return qs
 
 
 def filter_created_range(qs, _, value):
-    gte, lte = value.get('gte'), value.get('lte')
+    gte, lte = value.get("gte"), value.get("lte")
     if gte:
         qs = qs.filter(created__date__gte=gte)
     if lte:
@@ -62,24 +61,17 @@
 
     class Meta:
         model = Order
-        fields = ['customer', 'created']
+        fields = ["customer", "created"]
 
 
 class OrderFilter(DraftOrderFilter):
     payment_status = ListObjectTypeFilter(
         input_class=PaymentChargeStatusEnum, method=filter_payment_status
     )
-<<<<<<< HEAD
-    status = ListObjectTypeFilter(
-        input_class=OrderStatusFilter, method=filter_status
-    )
-=======
-    status = ObjectTypeFilter(input_class=OrderStatusFilter, method=filter_status)
->>>>>>> de5784be
+    status = ListObjectTypeFilter(input_class=OrderStatusFilter, method=filter_status)
     customer = django_filters.CharFilter(method=filter_customer)
     created = ObjectTypeFilter(input_class=DateRangeInput, method=filter_created_range)
 
     class Meta:
         model = Order
-        fields = [
-            'payment_status', 'status', 'customer', 'created']+        fields = ["payment_status", "status", "customer", "created"]