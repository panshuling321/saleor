--- conflicted
+++ resolved
@@ -123,21 +123,6 @@
     if save:
         order.save(update_fields=["should_refresh_prices"])
 
-<<<<<<< HEAD
-    order.save(
-        update_fields=[
-            "currency",
-            "display_gross_prices",
-            "total_net_amount",
-            "total_gross_amount",
-            "undiscounted_total_net_amount",
-            "undiscounted_total_gross_amount",
-            "updated_at",
-        ]
-    )
-    recalculate_order_weight(order)
-=======
->>>>>>> aa74ef6b
 
 def recalculate_order_weight(order: Order, *, save: bool = False):
     """Recalculate order weights.
